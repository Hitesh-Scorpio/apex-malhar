--- conflicted
+++ resolved
@@ -522,7 +522,6 @@
       <optional>true</optional>
     </dependency>
     <dependency>
-<<<<<<< HEAD
       <groupId>org.apache.hive</groupId>
       <artifactId>hive-jdbc</artifactId>
       <version>0.13.1</version>
@@ -532,7 +531,6 @@
       <groupId>org.apache.hive</groupId>
       <artifactId>hive-service</artifactId>
       <version>0.13.1</version>
-=======
       <groupId>net.spy</groupId>
       <artifactId>spymemcached</artifactId>
       <version>2.11.4</version>
@@ -542,7 +540,6 @@
       <groupId>com.couchbase.client</groupId>
       <artifactId>couchbase-client</artifactId>
       <version>1.4.4</version>
->>>>>>> c86e5c16
       <optional>true</optional>
     </dependency>
   </dependencies>
