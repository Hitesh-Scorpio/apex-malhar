/*
 * Copyright (c) 2013 DataTorrent, Inc. ALL Rights Reserved.
 *
 * Licensed under the Apache License, Version 2.0 (the "License");
 * you may not use this file except in compliance with the License.
 * You may obtain a copy of the License at
 *
 *   http://www.apache.org/licenses/LICENSE-2.0
 *
 * Unless required by applicable law or agreed to in writing, software
 * distributed under the License is distributed on an "AS IS" BASIS,
 * WITHOUT WARRANTIES OR CONDITIONS OF ANY KIND, either express or implied.
 * See the License for the specific language governing permissions and
 * limitations under the License.
 */
package com.datatorrent.demos.mobile;

import com.datatorrent.api.BaseOperator;
import com.datatorrent.api.Context.OperatorContext;
import com.datatorrent.api.DefaultInputPort;
import com.datatorrent.api.DefaultOutputPort;
import com.datatorrent.api.annotation.InputPortFieldAnnotation;
import com.datatorrent.api.annotation.OutputPortFieldAnnotation;
import com.datatorrent.lib.util.HighLow;
<<<<<<< HEAD
=======
import com.google.common.base.Preconditions;
>>>>>>> 53329b8b
import com.google.common.base.Strings;
import com.google.common.collect.Maps;
import com.google.common.collect.Sets;
import org.slf4j.Logger;
import org.slf4j.LoggerFactory;

import javax.validation.constraints.Min;
import java.util.HashMap;
import java.util.Map;
import java.util.Random;
import java.util.Set;

/**
 *
 * Takes in a stream via input port "data". Inverts the kindex and sends out the tuple on output port "kindex". Takes in specific queries on query port
 * and outputs the data in the cache through console port on receiving the tuple and on each subsequent end_of_window tuple<p>
 *
 * @since 0.3.2
 */
public class PhoneMovementGenerator extends BaseOperator
{
  private static Logger log = LoggerFactory.getLogger(PhoneMovementGenerator.class);

  @InputPortFieldAnnotation(name = "data")
  public final transient DefaultInputPort<Integer> data = new DefaultInputPort<Integer>()
  {
    @Override
    public void process(Integer tuple)
    {
      HighLow loc = gps.get(tuple);
      if (loc == null) {
        loc = new HighLow(random.nextInt(range), random.nextInt(range));
        gps.put(tuple, loc);
      }
      int xloc = loc.getHigh().intValue();
      int yloc = loc.getLow().intValue();
      int state = rotate % 4;

      // Compute new location
      int delta = random.nextInt(100);
      if (delta >= threshold) {
        if (state < 2) {
          xloc++;
        }
        else {
          xloc--;
        }
        if (xloc < 0) {
          xloc += range;
        }
      }
      delta = random.nextInt(100);
      if (delta >= threshold) {
        if ((state == 1) || (state == 3)) {
          yloc++;
        }
        else {
          yloc--;
        }
        if (yloc < 0) {
          yloc += range;
        }
      }
      xloc = xloc % range;
      yloc = yloc % range;

      // Set new location
      HighLow nloc = newgps.get(tuple);
      if (nloc == null) {
        newgps.put(tuple, new HighLow(xloc, yloc));
      }
      else {
        nloc.setHigh(xloc);
        nloc.setLow(yloc);
      }
      rotate++;
    }
  };

<<<<<<< HEAD
  @InputPortFieldAnnotation(name="seedPhoneQuery", optional=true)
  public final transient DefaultInputPort<Map<String,String>> seedPhoneQuery = new DefaultInputPort<Map<String,String>>()
=======
  @InputPortFieldAnnotation(name="phoneQuery", optional=true)
  public final transient DefaultInputPort<Map<String,String>> phoneQuery = new DefaultInputPort<Map<String,String>>()
>>>>>>> 53329b8b
  {
    @Override
    public void process(Map<String,String> tuple)
    {
      log.info("new query: " + tuple);
      String command = tuple.get(KEY_COMMAND);
<<<<<<< HEAD
      String phoneStr= tuple.get(KEY_PHONE);
      if (command != null) {
        if (command.equals(COMMAND_ADD)) {
          registerPhone(phoneStr);
        } else if (command.equals(COMMAND_DELETE)) {
          deregisterPhone(phoneStr);
        } else if (command.equals(COMMAND_CLEAR)) {
          clearPhones();
        }
=======
      if (command != null) {
        if (command.equals(COMMAND_ADD)) {
          String phoneStr= tuple.get(KEY_PHONE);
          registerPhone(phoneStr);
        }
        else if (command.equals(COMMAND_ADD_RANGE)) {
          registerPhoneRange(tuple.get(KEY_START_PHONE), tuple.get(KEY_END_PHONE));
        }
        else if (command.equals(COMMAND_DELETE)) {
          String phoneStr= tuple.get(KEY_PHONE);
          deregisterPhone(phoneStr);
        }
        else if (command.equals(COMMAND_CLEAR)) {
          clearPhones();
        }
>>>>>>> 53329b8b
      }
    }
  };

  public static final String KEY_COMMAND = "command";
  public static final String KEY_PHONE = "phone";
  public static final String KEY_LOCATION = "location";
<<<<<<< HEAD
  public static final String KEY_REMOVED= "removed";
=======
  public static final String KEY_REMOVED = "removed";
  public static final String KEY_START_PHONE = "startPhone";
  public static final String KEY_END_PHONE = "endPhone";
>>>>>>> 53329b8b

  public static final String COMMAND_ADD = "add";
  public static final String COMMAND_ADD_RANGE = "addRange";
  public static final String COMMAND_DELETE = "del";
  public static final String COMMAND_CLEAR = "clear";

  final Set<Integer> phone_register = Sets.newHashSet();

  private final transient HashMap<Integer, HighLow> gps = new HashMap<Integer, HighLow>();
  private final Random random = new Random();
  private int range = 50;
  private int threshold = 80;
  private int rotate = 0;

  private final transient HashMap<Integer, HighLow> newgps = new HashMap<Integer, HighLow>();

  @Min(0)
  public int getRange()
  {
    return range;
  }

  public void setRange(int i)
  {
    range = i;
  }

  @Min(0)
  public int getThreshold()
  {
    return threshold;
  }

  public void setThreshold(int i)
  {
    threshold = i;
  }

  private void registerPhone(String phoneStr)
  {
    // register the phone channel
    if (Strings.isNullOrEmpty(phoneStr))
      return;
    try {
      Integer phone = new Integer(phoneStr);
<<<<<<< HEAD
      phone_register.add(phone);
      log.debug(String.format("Registered query id with phonenum \"%s\"", phone));
      emitQueryResult(phone);
=======
      registerSinglePhone(phone);
>>>>>>> 53329b8b
    } catch (NumberFormatException nfe) {
      log.warn("Invalid no: " + phoneStr);
    }
  }

<<<<<<< HEAD
  private void deregisterPhone(String phoneStr)
  {
=======
  private void registerPhoneRange(String startPhoneStr, String endPhoneStr)
  {
    if (Strings.isNullOrEmpty(startPhoneStr) || Strings.isNullOrEmpty(endPhoneStr)) {
      log.warn("Invalid phone range %s, %s", startPhoneStr,endPhoneStr);
      return;
    }
    try {
      Integer startPhone = new Integer(startPhoneStr);
      Integer endPhone = new Integer(endPhoneStr);
      Preconditions.checkArgument(endPhone >= startPhone, "Invalid phone range %s, %s", startPhone, endPhone);
      for (int i = startPhone; i <= endPhone; i++) {
        registerSinglePhone(i);
      }
    } catch (NumberFormatException nfe) {
      log.warn("Invalid phone range <" + startPhoneStr + "," + endPhoneStr + ">");
    }
  }

  private void registerSinglePhone(int phone)
  {
    phone_register.add(phone);
    log.debug(String.format("Registered query id with phonenum \"%s\"", phone));
    emitQueryResult(phone);
  }

  private void deregisterPhone(String phoneStr)
  {
>>>>>>> 53329b8b
    if (Strings.isNullOrEmpty(phoneStr))
      return;
    try {
      Integer phone = new Integer(phoneStr);
      // simply remove the channel
      if (phone_register.contains(phone)) {
        phone_register.remove(phone);
        log.debug(String.format("Removing query id \"%s\"", phone));
        emitPhoneRemoved(phone);
      }
    } catch (NumberFormatException nfe) {
      log.warn("Invalid no: " + phoneStr);
    }
  }

  private void clearPhones() {
    phone_register.clear();
    log.info("Clearing phones");
  }

  @OutputPortFieldAnnotation(name = "locationQueryResult")
  public final transient DefaultOutputPort<Map<String, String>> locationQueryResult = new DefaultOutputPort<Map<String, String>>();

  @Override
  public void setup(OperatorContext context)
  {
  }

  /**
   * Emit all the data and clear the hash
   */
  @Override
  public void endWindow()
  {
    for (Map.Entry<Integer, HighLow> e: newgps.entrySet()) {
      HighLow loc = gps.get(e.getKey());
      if (loc == null) {
        gps.put(e.getKey(), e.getValue());
      }
      else {
        loc.setHigh(e.getValue().getHigh());
        loc.setLow(e.getValue().getLow());
      }
    }
    boolean found = false;
    for (Integer phone: phone_register) {
      emitQueryResult( phone);
      //log.debug(String.format("Query id is \"%s\", and phone is \"%d\"", p.getKey(), p.getValue()));
      found = true;
    }
    if (!found) {
      log.debug("No phone number");
    }
    newgps.clear();
  }

  private void emitQueryResult(Integer phone)
  {
    HighLow loc = gps.get(phone);
    if (loc != null) {
      Map<String, String> queryResult = new HashMap<String, String>();
      queryResult.put(KEY_PHONE, String.valueOf(phone));
      queryResult.put(KEY_LOCATION, loc.toString());
      locationQueryResult.emit(queryResult);
    }
  }

  private void emitPhoneRemoved(Integer phone)
  {
    Map<String,String> removedResult= Maps.newHashMap();
    removedResult.put(KEY_PHONE, String.valueOf(phone));
    removedResult.put(KEY_REMOVED,"true");
    locationQueryResult.emit(removedResult);
  }

}<|MERGE_RESOLUTION|>--- conflicted
+++ resolved
@@ -22,10 +22,7 @@
 import com.datatorrent.api.annotation.InputPortFieldAnnotation;
 import com.datatorrent.api.annotation.OutputPortFieldAnnotation;
 import com.datatorrent.lib.util.HighLow;
-<<<<<<< HEAD
-=======
 import com.google.common.base.Preconditions;
->>>>>>> 53329b8b
 import com.google.common.base.Strings;
 import com.google.common.collect.Maps;
 import com.google.common.collect.Sets;
@@ -105,30 +102,14 @@
     }
   };
 
-<<<<<<< HEAD
-  @InputPortFieldAnnotation(name="seedPhoneQuery", optional=true)
-  public final transient DefaultInputPort<Map<String,String>> seedPhoneQuery = new DefaultInputPort<Map<String,String>>()
-=======
   @InputPortFieldAnnotation(name="phoneQuery", optional=true)
   public final transient DefaultInputPort<Map<String,String>> phoneQuery = new DefaultInputPort<Map<String,String>>()
->>>>>>> 53329b8b
   {
     @Override
     public void process(Map<String,String> tuple)
     {
       log.info("new query: " + tuple);
       String command = tuple.get(KEY_COMMAND);
-<<<<<<< HEAD
-      String phoneStr= tuple.get(KEY_PHONE);
-      if (command != null) {
-        if (command.equals(COMMAND_ADD)) {
-          registerPhone(phoneStr);
-        } else if (command.equals(COMMAND_DELETE)) {
-          deregisterPhone(phoneStr);
-        } else if (command.equals(COMMAND_CLEAR)) {
-          clearPhones();
-        }
-=======
       if (command != null) {
         if (command.equals(COMMAND_ADD)) {
           String phoneStr= tuple.get(KEY_PHONE);
@@ -144,7 +125,6 @@
         else if (command.equals(COMMAND_CLEAR)) {
           clearPhones();
         }
->>>>>>> 53329b8b
       }
     }
   };
@@ -152,13 +132,9 @@
   public static final String KEY_COMMAND = "command";
   public static final String KEY_PHONE = "phone";
   public static final String KEY_LOCATION = "location";
-<<<<<<< HEAD
-  public static final String KEY_REMOVED= "removed";
-=======
   public static final String KEY_REMOVED = "removed";
   public static final String KEY_START_PHONE = "startPhone";
   public static final String KEY_END_PHONE = "endPhone";
->>>>>>> 53329b8b
 
   public static final String COMMAND_ADD = "add";
   public static final String COMMAND_ADD_RANGE = "addRange";
@@ -204,22 +180,12 @@
       return;
     try {
       Integer phone = new Integer(phoneStr);
-<<<<<<< HEAD
-      phone_register.add(phone);
-      log.debug(String.format("Registered query id with phonenum \"%s\"", phone));
-      emitQueryResult(phone);
-=======
       registerSinglePhone(phone);
->>>>>>> 53329b8b
     } catch (NumberFormatException nfe) {
       log.warn("Invalid no: " + phoneStr);
     }
   }
 
-<<<<<<< HEAD
-  private void deregisterPhone(String phoneStr)
-  {
-=======
   private void registerPhoneRange(String startPhoneStr, String endPhoneStr)
   {
     if (Strings.isNullOrEmpty(startPhoneStr) || Strings.isNullOrEmpty(endPhoneStr)) {
@@ -247,7 +213,6 @@
 
   private void deregisterPhone(String phoneStr)
   {
->>>>>>> 53329b8b
     if (Strings.isNullOrEmpty(phoneStr))
       return;
     try {
