{
  "name": "datatorrent-ui",
  "version": "0.9.3",
  "dependencies": {
    "mocha": {
      "version": "1.13.0",
      "from": "mocha@~1.13.0",
      "dependencies": {
        "commander": {
          "version": "0.6.1",
          "from": "commander@~0.6.1"
        },
        "growl": {
          "version": "1.7.0",
          "from": "growl@1.7.x"
        },
        "jade": {
          "version": "0.26.3",
          "from": "jade@0.26.3",
          "dependencies": {
            "mkdirp": {
              "version": "0.3.0",
              "from": "mkdirp@0.3.0"
            }
          }
        },
        "diff": {
          "version": "1.0.7",
          "from": "diff@1.0.7"
        },
        "debug": {
          "version": "0.7.4",
          "from": "debug@*"
        },
        "mkdirp": {
          "version": "0.3.5",
          "from": "mkdirp@0.3.5"
        },
        "glob": {
          "version": "3.2.3",
          "from": "glob@3.2.3",
          "dependencies": {
            "minimatch": {
              "version": "0.2.14",
              "from": "minimatch@~0.2.11",
              "dependencies": {
                "lru-cache": {
                  "version": "2.5.0",
                  "from": "lru-cache@2"
                },
                "sigmund": {
                  "version": "1.0.0",
                  "from": "sigmund@~1.0.0"
                }
              }
            },
            "inherits": {
              "version": "2.0.1",
              "from": "inherits@2"
            }
          }
        }
      }
    },
    "mock": {
      "version": "0.1.1",
      "from": "mock@~0.1.1"
    },
    "chai": {
      "version": "1.7.2",
      "from": "chai@~1.7.2",
      "dependencies": {
        "assertion-error": {
          "version": "1.0.0",
          "from": "assertion-error@1.0.0"
        }
      }
    },
    "sinon": {
      "version": "1.7.3",
      "from": "sinon@~1.7.3",
      "dependencies": {
        "buster-format": {
          "version": "0.5.6",
          "from": "buster-format@~0.5",
          "dependencies": {
            "buster-core": {
              "version": "0.6.4",
              "from": "buster-core@=0.6.4"
            }
          }
        }
      }
    },
    "mocha-phantomjs": {
      "version": "3.1.6",
      "from": "mocha-phantomjs@~3.1.3",
      "dependencies": {
        "commander": {
          "version": "1.2.0",
          "from": "commander@1.2.x",
          "dependencies": {
            "keypress": {
              "version": "0.1.0",
              "from": "keypress@0.1.x"
            }
          }
        },
        "which": {
          "version": "1.0.5",
          "from": "which@~1.0.5"
        }
      }
    },
    "phantomjs": {
      "version": "1.9.7-1",
      "from": "phantomjs@~1.9.2",
      "dependencies": {
        "adm-zip": {
          "version": "0.2.1",
          "from": "adm-zip@0.2.1"
        },
        "kew": {
          "version": "0.1.7",
          "from": "kew@~0.1.7"
        },
        "ncp": {
          "version": "0.4.2",
          "from": "ncp@0.4.2"
        },
        "npmconf": {
          "version": "0.0.24",
          "from": "npmconf@0.0.24",
          "dependencies": {
            "config-chain": {
              "version": "1.1.8",
              "from": "config-chain@~1.1.1",
              "dependencies": {
                "proto-list": {
                  "version": "1.2.2",
                  "from": "proto-list@~1.2.1"
                }
              }
            },
            "inherits": {
              "version": "1.0.0",
              "from": "inherits@~1.0.0"
            },
            "once": {
              "version": "1.1.1",
              "from": "once@~1.1.1"
            },
            "osenv": {
              "version": "0.0.3",
              "from": "osenv@0.0.3"
            },
            "nopt": {
              "version": "2.1.2",
              "from": "nopt@2",
              "dependencies": {
                "abbrev": {
                  "version": "1.0.4",
                  "from": "abbrev@1"
                }
              }
            },
            "semver": {
              "version": "1.1.4",
              "from": "semver@~1.1.0"
            },
            "ini": {
              "version": "1.1.0",
              "from": "ini@~1.1.0"
            }
          }
        },
        "mkdirp": {
          "version": "0.3.5",
          "from": "mkdirp@0.3.5"
        },
        "rimraf": {
          "version": "2.2.6",
          "from": "rimraf@~2.2.2"
        },
        "which": {
          "version": "1.0.5",
          "from": "which@~1.0.5"
        }
      }
    },
    "sinon-chai": {
      "version": "2.4.0",
      "from": "sinon-chai@~2.4.0"
    },
    "browserify": {
      "version": "2.36.1",
      "from": "http://registry.npmjs.org/browserify/-/browserify-2.36.1.tgz",
      "resolved": "http://registry.npmjs.org/browserify/-/browserify-2.36.1.tgz",
      "dependencies": {
        "module-deps": {
          "version": "1.1.0",
          "from": "http://registry.npmjs.org/module-deps/-/module-deps-1.1.0.tgz",
          "resolved": "http://registry.npmjs.org/module-deps/-/module-deps-1.1.0.tgz",
          "dependencies": {
            "resolve": {
              "version": "0.6.1",
              "from": "resolve@0.6.1"
            },
            "detective": {
              "version": "2.1.2",
              "from": "http://registry.npmjs.org/detective/-/detective-2.1.2.tgz",
              "resolved": "http://registry.npmjs.org/detective/-/detective-2.1.2.tgz",
              "dependencies": {
                "esprima": {
                  "version": "1.0.2",
                  "from": "esprima@1.0.2"
                },
                "escodegen": {
                  "version": "0.0.15",
                  "from": "escodegen@0.0.15",
                  "dependencies": {
                    "source-map": {
                      "version": "0.1.31",
                      "from": "http://registry.npmjs.org/source-map/-/source-map-0.1.31.tgz",
                      "resolved": "http://registry.npmjs.org/source-map/-/source-map-0.1.31.tgz",
                      "dependencies": {
                        "amdefine": {
                          "version": "0.1.0",
                          "from": "http://registry.npmjs.org/amdefine/-/amdefine-0.1.0.tgz",
                          "resolved": "http://registry.npmjs.org/amdefine/-/amdefine-0.1.0.tgz"
                        }
                      }
                    }
                  }
                }
              }
            },
            "minimist": {
              "version": "0.0.5",
              "from": "http://registry.npmjs.org/minimist/-/minimist-0.0.5.tgz",
              "resolved": "http://registry.npmjs.org/minimist/-/minimist-0.0.5.tgz"
            }
          }
        },
        "browser-pack": {
          "version": "1.1.0",
          "from": "http://registry.npmjs.org/browser-pack/-/browser-pack-1.1.0.tgz",
          "resolved": "http://registry.npmjs.org/browser-pack/-/browser-pack-1.1.0.tgz",
          "dependencies": {
            "combine-source-map": {
              "version": "0.3.0",
              "from": "http://registry.npmjs.org/combine-source-map/-/combine-source-map-0.3.0.tgz",
              "resolved": "http://registry.npmjs.org/combine-source-map/-/combine-source-map-0.3.0.tgz",
              "dependencies": {
                "inline-source-map": {
                  "version": "0.3.0",
                  "from": "http://registry.npmjs.org/inline-source-map/-/inline-source-map-0.3.0.tgz",
                  "resolved": "http://registry.npmjs.org/inline-source-map/-/inline-source-map-0.3.0.tgz"
                },
                "convert-source-map": {
                  "version": "0.3.3",
                  "from": "http://registry.npmjs.org/convert-source-map/-/convert-source-map-0.3.3.tgz",
                  "resolved": "http://registry.npmjs.org/convert-source-map/-/convert-source-map-0.3.3.tgz"
                },
                "source-map": {
                  "version": "0.1.31",
                  "from": "http://registry.npmjs.org/source-map/-/source-map-0.1.31.tgz",
                  "resolved": "http://registry.npmjs.org/source-map/-/source-map-0.1.31.tgz",
                  "dependencies": {
                    "amdefine": {
                      "version": "0.1.0",
                      "from": "http://registry.npmjs.org/amdefine/-/amdefine-0.1.0.tgz",
                      "resolved": "http://registry.npmjs.org/amdefine/-/amdefine-0.1.0.tgz"
                    }
                  }
                }
              }
            }
          }
        },
        "deps-sort": {
          "version": "0.1.1",
          "from": "http://registry.npmjs.org/deps-sort/-/deps-sort-0.1.1.tgz",
          "resolved": "http://registry.npmjs.org/deps-sort/-/deps-sort-0.1.1.tgz",
          "dependencies": {
            "minimist": {
              "version": "0.0.5",
              "from": "http://registry.npmjs.org/minimist/-/minimist-0.0.5.tgz",
              "resolved": "http://registry.npmjs.org/minimist/-/minimist-0.0.5.tgz"
            }
          }
        },
        "shell-quote": {
          "version": "0.0.1",
          "from": "http://registry.npmjs.org/shell-quote/-/shell-quote-0.0.1.tgz",
          "resolved": "http://registry.npmjs.org/shell-quote/-/shell-quote-0.0.1.tgz"
        },
        "through": {
          "version": "2.3.4",
          "from": "http://registry.npmjs.org/through/-/through-2.3.4.tgz",
          "resolved": "http://registry.npmjs.org/through/-/through-2.3.4.tgz"
        },
        "duplexer": {
          "version": "0.1.1",
          "from": "http://registry.npmjs.org/duplexer/-/duplexer-0.1.1.tgz",
          "resolved": "http://registry.npmjs.org/duplexer/-/duplexer-0.1.1.tgz"
        },
        "stream-combiner": {
          "version": "0.0.4",
          "from": "http://registry.npmjs.org/stream-combiner/-/stream-combiner-0.0.4.tgz",
          "resolved": "http://registry.npmjs.org/stream-combiner/-/stream-combiner-0.0.4.tgz"
        },
        "concat-stream": {
          "version": "1.0.1",
          "from": "http://registry.npmjs.org/concat-stream/-/concat-stream-1.0.1.tgz",
          "resolved": "http://registry.npmjs.org/concat-stream/-/concat-stream-1.0.1.tgz",
          "dependencies": {
            "bops": {
              "version": "0.0.6",
              "from": "bops@0.0.6",
              "dependencies": {
                "base64-js": {
                  "version": "0.0.2",
                  "from": "base64-js@0.0.2"
                },
                "to-utf8": {
                  "version": "0.0.1",
                  "from": "to-utf8@0.0.1"
                }
              }
            }
          }
        },
        "insert-module-globals": {
          "version": "1.3.1",
          "from": "http://registry.npmjs.org/insert-module-globals/-/insert-module-globals-1.3.1.tgz",
          "resolved": "http://registry.npmjs.org/insert-module-globals/-/insert-module-globals-1.3.1.tgz",
          "dependencies": {
            "commondir": {
              "version": "0.0.1",
              "from": "http://registry.npmjs.org/commondir/-/commondir-0.0.1.tgz",
              "resolved": "http://registry.npmjs.org/commondir/-/commondir-0.0.1.tgz"
            },
            "lexical-scope": {
              "version": "0.0.15",
              "from": "http://registry.npmjs.org/lexical-scope/-/lexical-scope-0.0.15.tgz",
              "resolved": "http://registry.npmjs.org/lexical-scope/-/lexical-scope-0.0.15.tgz",
              "dependencies": {
                "astw": {
                  "version": "0.0.0",
                  "from": "http://registry.npmjs.org/astw/-/astw-0.0.0.tgz",
                  "resolved": "http://registry.npmjs.org/astw/-/astw-0.0.0.tgz",
                  "dependencies": {
                    "esprima": {
                      "version": "1.0.2",
                      "from": "esprima@1.0.2"
                    }
                  }
                }
              }
            },
            "process": {
              "version": "0.5.2",
              "from": "http://registry.npmjs.org/process/-/process-0.5.2.tgz",
              "resolved": "http://registry.npmjs.org/process/-/process-0.5.2.tgz"
            },
            "through": {
              "version": "2.2.7",
              "from": "http://registry.npmjs.org/through/-/through-2.2.7.tgz",
              "resolved": "http://registry.npmjs.org/through/-/through-2.2.7.tgz"
            },
            "duplexer": {
              "version": "0.0.4",
              "from": "http://registry.npmjs.org/duplexer/-/duplexer-0.0.4.tgz",
              "resolved": "http://registry.npmjs.org/duplexer/-/duplexer-0.0.4.tgz"
            },
            "JSONStream": {
              "version": "0.4.4",
              "from": "http://registry.npmjs.org/JSONStream/-/JSONStream-0.4.4.tgz",
              "resolved": "http://registry.npmjs.org/JSONStream/-/JSONStream-0.4.4.tgz",
              "dependencies": {
                "jsonparse": {
                  "version": "0.0.5",
                  "from": "jsonparse@0.0.5"
                }
              }
            }
          }
        },
        "syntax-error": {
          "version": "0.0.1",
          "from": "http://registry.npmjs.org/syntax-error/-/syntax-error-0.0.1.tgz",
          "resolved": "http://registry.npmjs.org/syntax-error/-/syntax-error-0.0.1.tgz",
          "dependencies": {
            "esprima": {
              "version": "0.9.9",
              "from": "http://registry.npmjs.org/esprima/-/esprima-0.9.9.tgz",
              "resolved": "http://registry.npmjs.org/esprima/-/esprima-0.9.9.tgz"
            }
          }
        },
        "browser-resolve": {
          "version": "1.2.2",
          "from": "http://registry.npmjs.org/browser-resolve/-/browser-resolve-1.2.2.tgz",
          "resolved": "http://registry.npmjs.org/browser-resolve/-/browser-resolve-1.2.2.tgz",
          "dependencies": {
            "resolve": {
              "version": "0.6.1",
              "from": "resolve@0.6.1"
            }
          }
        },
        "browser-builtins": {
          "version": "2.0.5",
          "from": "browser-builtins@2.0.5",
          "dependencies": {
            "punycode": {
              "version": "1.2.3",
              "from": "http://registry.npmjs.org/punycode/-/punycode-1.2.3.tgz",
              "resolved": "http://registry.npmjs.org/punycode/-/punycode-1.2.3.tgz"
            },
            "console-browserify": {
              "version": "1.0.3",
              "from": "http://registry.npmjs.org/console-browserify/-/console-browserify-1.0.3.tgz",
              "resolved": "http://registry.npmjs.org/console-browserify/-/console-browserify-1.0.3.tgz"
            },
            "vm-browserify": {
              "version": "0.0.4",
              "from": "http://registry.npmjs.org/vm-browserify/-/vm-browserify-0.0.4.tgz",
              "resolved": "http://registry.npmjs.org/vm-browserify/-/vm-browserify-0.0.4.tgz",
              "dependencies": {
                "indexof": {
                  "version": "0.0.1",
                  "from": "indexof@0.0.1"
                }
              }
            },
            "crypto-browserify": {
              "version": "1.0.9",
              "from": "http://registry.npmjs.org/crypto-browserify/-/crypto-browserify-1.0.9.tgz",
              "resolved": "http://registry.npmjs.org/crypto-browserify/-/crypto-browserify-1.0.9.tgz"
            },
            "http-browserify": {
              "version": "0.1.14",
              "from": "http://registry.npmjs.org/http-browserify/-/http-browserify-0.1.14.tgz",
              "resolved": "http://registry.npmjs.org/http-browserify/-/http-browserify-0.1.14.tgz",
              "dependencies": {
                "Base64": {
                  "version": "0.1.4",
                  "from": "http://registry.npmjs.org/Base64/-/Base64-0.1.4.tgz",
                  "resolved": "http://registry.npmjs.org/Base64/-/Base64-0.1.4.tgz"
                }
              }
            },
            "buffer-browserify": {
              "version": "0.2.2",
              "from": "http://registry.npmjs.org/buffer-browserify/-/buffer-browserify-0.2.2.tgz",
              "resolved": "http://registry.npmjs.org/buffer-browserify/-/buffer-browserify-0.2.2.tgz",
              "dependencies": {
                "base64-js": {
                  "version": "0.0.2",
                  "from": "base64-js@0.0.2"
                }
              }
            },
            "zlib-browserify": {
              "version": "0.0.3",
              "from": "http://registry.npmjs.org/zlib-browserify/-/zlib-browserify-0.0.3.tgz",
              "resolved": "http://registry.npmjs.org/zlib-browserify/-/zlib-browserify-0.0.3.tgz",
              "dependencies": {
                "tape": {
                  "version": "0.2.2",
                  "from": "http://registry.npmjs.org/tape/-/tape-0.2.2.tgz",
                  "resolved": "http://registry.npmjs.org/tape/-/tape-0.2.2.tgz",
                  "dependencies": {
                    "jsonify": {
                      "version": "0.0.0",
                      "from": "http://registry.npmjs.org/jsonify/-/jsonify-0.0.0.tgz",
                      "resolved": "http://registry.npmjs.org/jsonify/-/jsonify-0.0.0.tgz"
                    },
                    "deep-equal": {
                      "version": "0.0.0",
                      "from": "http://registry.npmjs.org/deep-equal/-/deep-equal-0.0.0.tgz",
                      "resolved": "http://registry.npmjs.org/deep-equal/-/deep-equal-0.0.0.tgz"
                    },
                    "defined": {
                      "version": "0.0.0",
                      "from": "http://registry.npmjs.org/defined/-/defined-0.0.0.tgz",
                      "resolved": "http://registry.npmjs.org/defined/-/defined-0.0.0.tgz"
                    }
                  }
                }
              }
            },
            "constants-browserify": {
              "version": "0.0.1",
              "from": "http://registry.npmjs.org/constants-browserify/-/constants-browserify-0.0.1.tgz",
              "resolved": "http://registry.npmjs.org/constants-browserify/-/constants-browserify-0.0.1.tgz"
            },
            "os-browserify": {
              "version": "0.1.1",
              "from": "http://registry.npmjs.org/os-browserify/-/os-browserify-0.1.1.tgz",
              "resolved": "http://registry.npmjs.org/os-browserify/-/os-browserify-0.1.1.tgz"
            }
          }
        },
        "inherits": {
          "version": "1.0.0",
          "from": "http://registry.npmjs.org/inherits/-/inherits-1.0.0.tgz",
          "resolved": "http://registry.npmjs.org/inherits/-/inherits-1.0.0.tgz"
        },
        "optimist": {
          "version": "0.5.2",
          "from": "http://registry.npmjs.org/optimist/-/optimist-0.5.2.tgz",
          "resolved": "http://registry.npmjs.org/optimist/-/optimist-0.5.2.tgz",
          "dependencies": {
            "wordwrap": {
              "version": "0.0.2",
              "from": "http://registry.npmjs.org/wordwrap/-/wordwrap-0.0.2.tgz",
              "resolved": "http://registry.npmjs.org/wordwrap/-/wordwrap-0.0.2.tgz"
            }
          }
        },
        "JSONStream": {
          "version": "0.6.4",
          "from": "http://registry.npmjs.org/JSONStream/-/JSONStream-0.6.4.tgz",
          "resolved": "http://registry.npmjs.org/JSONStream/-/JSONStream-0.6.4.tgz",
          "dependencies": {
            "jsonparse": {
              "version": "0.0.5",
              "from": "jsonparse@0.0.5"
            },
            "through": {
              "version": "2.2.7",
              "from": "http://registry.npmjs.org/through/-/through-2.2.7.tgz",
              "resolved": "http://registry.npmjs.org/through/-/through-2.2.7.tgz"
            }
          }
        },
        "umd": {
          "version": "1.3.1",
          "from": "http://registry.npmjs.org/umd/-/umd-1.3.1.tgz",
          "resolved": "http://registry.npmjs.org/umd/-/umd-1.3.1.tgz",
          "dependencies": {
            "rfile": {
              "version": "1.0.0",
              "from": "http://registry.npmjs.org/rfile/-/rfile-1.0.0.tgz",
              "resolved": "http://registry.npmjs.org/rfile/-/rfile-1.0.0.tgz",
              "dependencies": {
                "callsite": {
                  "version": "1.0.0",
                  "from": "http://registry.npmjs.org/callsite/-/callsite-1.0.0.tgz",
                  "resolved": "http://registry.npmjs.org/callsite/-/callsite-1.0.0.tgz"
                },
                "resolve": {
                  "version": "0.3.1",
                  "from": "http://registry.npmjs.org/resolve/-/resolve-0.3.1.tgz",
                  "resolved": "http://registry.npmjs.org/resolve/-/resolve-0.3.1.tgz"
                }
              }
            },
            "ruglify": {
              "version": "1.0.0",
              "from": "http://registry.npmjs.org/ruglify/-/ruglify-1.0.0.tgz",
              "resolved": "http://registry.npmjs.org/ruglify/-/ruglify-1.0.0.tgz",
              "dependencies": {
                "uglify-js": {
                  "version": "2.2.5",
                  "from": "uglify-js@2.2.5",
                  "dependencies": {
                    "source-map": {
                      "version": "0.1.31",
                      "from": "http://registry.npmjs.org/source-map/-/source-map-0.1.31.tgz",
                      "resolved": "http://registry.npmjs.org/source-map/-/source-map-0.1.31.tgz",
                      "dependencies": {
                        "amdefine": {
                          "version": "0.1.0",
                          "from": "http://registry.npmjs.org/amdefine/-/amdefine-0.1.0.tgz",
                          "resolved": "http://registry.npmjs.org/amdefine/-/amdefine-0.1.0.tgz"
                        }
                      }
                    },
                    "optimist": {
                      "version": "0.3.7",
                      "from": "http://registry.npmjs.org/optimist/-/optimist-0.3.7.tgz",
                      "resolved": "http://registry.npmjs.org/optimist/-/optimist-0.3.7.tgz",
                      "dependencies": {
                        "wordwrap": {
                          "version": "0.0.2",
                          "from": "http://registry.npmjs.org/wordwrap/-/wordwrap-0.0.2.tgz",
                          "resolved": "http://registry.npmjs.org/wordwrap/-/wordwrap-0.0.2.tgz"
                        }
                      }
                    }
                  }
                }
              }
            },
            "uglify-js": {
              "version": "2.4.12",
              "from": "http://registry.npmjs.org/uglify-js/-/uglify-js-2.4.12.tgz",
              "resolved": "http://registry.npmjs.org/uglify-js/-/uglify-js-2.4.12.tgz",
              "dependencies": {
                "async": {
                  "version": "0.2.10",
                  "from": "http://registry.npmjs.org/async/-/async-0.2.10.tgz",
                  "resolved": "http://registry.npmjs.org/async/-/async-0.2.10.tgz"
                },
                "source-map": {
                  "version": "0.1.31",
<<<<<<< HEAD
                  "from": "source-map@>= 0.1.2",
=======
                  "from": "http://registry.npmjs.org/source-map/-/source-map-0.1.31.tgz",
                  "resolved": "http://registry.npmjs.org/source-map/-/source-map-0.1.31.tgz",
>>>>>>> fbdb55a7
                  "dependencies": {
                    "amdefine": {
                      "version": "0.1.0",
                      "from": "http://registry.npmjs.org/amdefine/-/amdefine-0.1.0.tgz",
                      "resolved": "http://registry.npmjs.org/amdefine/-/amdefine-0.1.0.tgz"
                    }
                  }
                },
                "optimist": {
                  "version": "0.3.7",
                  "from": "http://registry.npmjs.org/optimist/-/optimist-0.3.7.tgz",
                  "resolved": "http://registry.npmjs.org/optimist/-/optimist-0.3.7.tgz",
                  "dependencies": {
                    "wordwrap": {
                      "version": "0.0.2",
                      "from": "http://registry.npmjs.org/wordwrap/-/wordwrap-0.0.2.tgz",
                      "resolved": "http://registry.npmjs.org/wordwrap/-/wordwrap-0.0.2.tgz"
                    }
                  }
                },
                "uglify-to-browserify": {
                  "version": "1.0.2",
                  "from": "uglify-to-browserify@~1.0.0"
                }
              }
            }
          }
        },
        "parents": {
          "version": "0.0.2",
          "from": "http://registry.npmjs.org/parents/-/parents-0.0.2.tgz",
          "resolved": "http://registry.npmjs.org/parents/-/parents-0.0.2.tgz"
        },
        "deep-equal": {
          "version": "0.1.2",
          "from": "http://registry.npmjs.org/deep-equal/-/deep-equal-0.1.2.tgz",
          "resolved": "http://registry.npmjs.org/deep-equal/-/deep-equal-0.1.2.tgz"
        }
      }
    },
    "ktbr": {
      "version": "0.1.0",
      "from": "http://registry.npmjs.org/ktbr/-/ktbr-0.1.0.tgz",
      "resolved": "http://registry.npmjs.org/ktbr/-/ktbr-0.1.0.tgz",
      "dependencies": {
        "through": {
          "version": "2.2.7",
          "from": "through@~2.2.0",
          "resolved": "http://registry.npmjs.org/through/-/through-2.2.7.tgz"
        },
        "falafel": {
          "version": "0.1.6",
          "from": "http://registry.npmjs.org/falafel/-/falafel-0.1.6.tgz",
          "resolved": "http://registry.npmjs.org/falafel/-/falafel-0.1.6.tgz",
          "dependencies": {
            "esprima": {
              "version": "1.0.4",
              "from": "http://registry.npmjs.org/esprima/-/esprima-1.0.4.tgz",
              "resolved": "http://registry.npmjs.org/esprima/-/esprima-1.0.4.tgz"
            }
          }
        },
        "escodegen": {
          "version": "0.0.17",
          "from": "escodegen@0.0.17",
          "dependencies": {
            "esprima": {
              "version": "1.0.4",
              "from": "http://registry.npmjs.org/esprima/-/esprima-1.0.4.tgz",
              "resolved": "http://registry.npmjs.org/esprima/-/esprima-1.0.4.tgz"
            },
            "estraverse": {
              "version": "0.0.4",
              "from": "http://registry.npmjs.org/estraverse/-/estraverse-0.0.4.tgz",
              "resolved": "http://registry.npmjs.org/estraverse/-/estraverse-0.0.4.tgz"
            },
            "source-map": {
              "version": "0.1.31",
              "from": "http://registry.npmjs.org/source-map/-/source-map-0.1.31.tgz",
              "resolved": "http://registry.npmjs.org/source-map/-/source-map-0.1.31.tgz",
              "dependencies": {
                "amdefine": {
                  "version": "0.1.0",
                  "from": "http://registry.npmjs.org/amdefine/-/amdefine-0.1.0.tgz",
                  "resolved": "http://registry.npmjs.org/amdefine/-/amdefine-0.1.0.tgz"
                }
              }
            }
          }
        },
        "underscore": {
          "version": "1.4.4",
          "from": "http://registry.npmjs.org/underscore/-/underscore-1.4.4.tgz",
          "resolved": "http://registry.npmjs.org/underscore/-/underscore-1.4.4.tgz"
        }
      }
    },
    "uglify-js": {
      "version": "2.2.5",
      "from": "uglify-js@2.2.5",
      "dependencies": {
        "source-map": {
          "version": "0.1.31",
          "from": "http://registry.npmjs.org/source-map/-/source-map-0.1.31.tgz",
          "resolved": "http://registry.npmjs.org/source-map/-/source-map-0.1.31.tgz",
          "dependencies": {
            "amdefine": {
              "version": "0.1.0",
              "from": "http://registry.npmjs.org/amdefine/-/amdefine-0.1.0.tgz",
              "resolved": "http://registry.npmjs.org/amdefine/-/amdefine-0.1.0.tgz"
            }
          }
        },
        "optimist": {
          "version": "0.3.7",
          "from": "http://registry.npmjs.org/optimist/-/optimist-0.3.7.tgz",
          "resolved": "http://registry.npmjs.org/optimist/-/optimist-0.3.7.tgz",
          "dependencies": {
            "wordwrap": {
              "version": "0.0.2",
              "from": "http://registry.npmjs.org/wordwrap/-/wordwrap-0.0.2.tgz",
              "resolved": "http://registry.npmjs.org/wordwrap/-/wordwrap-0.0.2.tgz"
            }
          }
        }
      }
    },
    "less": {
      "version": "1.3.3",
      "from": "less@1.3.3",
      "dependencies": {
        "ycssmin": {
          "version": "1.0.1",
          "from": "http://registry.npmjs.org/ycssmin/-/ycssmin-1.0.1.tgz",
          "resolved": "http://registry.npmjs.org/ycssmin/-/ycssmin-1.0.1.tgz"
        }
      }
    },
    "bassview": {
      "version": "0.0.6",
      "from": "bassview@0.0.6"
    },
    "bormat": {
      "version": "0.0.10",
      "from": "bormat@0.0.10"
    },
    "underscore": {
      "version": "1.5.2",
      "from": "http://registry.npmjs.org/underscore/-/underscore-1.5.2.tgz",
      "resolved": "http://registry.npmjs.org/underscore/-/underscore-1.5.2.tgz"
    },
    "backbone": {
      "version": "1.1.0",
      "from": "http://registry.npmjs.org/backbone/-/backbone-1.1.0.tgz",
      "resolved": "http://registry.npmjs.org/backbone/-/backbone-1.1.0.tgz"
    },
    "jsbn": {
      "version": "0.0.0",
      "from": "http://registry.npmjs.org/jsbn/-/jsbn-0.0.0.tgz",
      "resolved": "http://registry.npmjs.org/jsbn/-/jsbn-0.0.0.tgz"
    },
    "big-rational": {
      "version": "0.9.3",
      "from": "big-rational@~0.9.2",
      "dependencies": {
        "big-integer": {
          "version": "1.1.8",
          "from": "big-integer@1.1.x"
        }
      }
    },
    "d3": {
      "version": "3.3.13",
      "from": "d3@~3.3.8",
      "dependencies": {
        "jsdom": {
          "version": "0.5.7",
          "from": "jsdom@0.5.7",
          "dependencies": {
            "htmlparser": {
              "version": "1.7.7",
              "from": "htmlparser@1.7.7"
            },
            "nwmatcher": {
              "version": "1.3.1",
              "from": "nwmatcher@1.3.1"
            },
            "request": {
              "version": "2.33.0",
              "from": "request@2.33.0",
              "dependencies": {
                "qs": {
                  "version": "0.6.6",
                  "from": "qs@0.6.6"
                },
                "json-stringify-safe": {
                  "version": "5.0.0",
                  "from": "json-stringify-safe@5.0.0"
                },
                "forever-agent": {
                  "version": "0.5.2",
                  "from": "forever-agent@~0.5.0"
                },
                "node-uuid": {
                  "version": "1.4.1",
                  "from": "node-uuid@1.4.1"
                },
                "mime": {
                  "version": "1.2.11",
                  "from": "mime@1.2.11"
                },
                "tough-cookie": {
                  "version": "0.12.1",
                  "from": "tough-cookie@0.12.1",
                  "dependencies": {
                    "punycode": {
                      "version": "1.2.3",
                      "from": "punycode@1.2.3"
                    }
                  }
                },
                "form-data": {
                  "version": "0.1.2",
                  "from": "form-data@0.1.2",
                  "dependencies": {
                    "combined-stream": {
                      "version": "0.0.4",
                      "from": "combined-stream@0.0.4",
                      "dependencies": {
                        "delayed-stream": {
                          "version": "0.0.5",
                          "from": "delayed-stream@0.0.5"
                        }
                      }
                    },
                    "async": {
                      "version": "0.2.10",
                      "from": "async@0.2.10"
                    }
                  }
                },
                "tunnel-agent": {
                  "version": "0.3.0",
                  "from": "tunnel-agent@0.3.0"
                },
                "http-signature": {
                  "version": "0.10.0",
                  "from": "http-signature@0.10.0",
                  "dependencies": {
                    "assert-plus": {
                      "version": "0.1.2",
                      "from": "assert-plus@0.1.2"
                    },
                    "asn1": {
                      "version": "0.1.11",
                      "from": "asn1@0.1.11"
                    },
                    "ctype": {
                      "version": "0.5.2",
                      "from": "ctype@0.5.2"
                    }
                  }
                },
                "oauth-sign": {
                  "version": "0.3.0",
                  "from": "oauth-sign@0.3.0"
                },
                "hawk": {
                  "version": "1.0.0",
                  "from": "hawk@1.0.0",
                  "dependencies": {
                    "hoek": {
                      "version": "0.9.1",
                      "from": "hoek@0.9.1"
                    },
                    "boom": {
                      "version": "0.4.2",
                      "from": "boom@0.4.2"
                    },
                    "cryptiles": {
                      "version": "0.2.2",
                      "from": "cryptiles@0.2.2"
                    },
                    "sntp": {
                      "version": "0.2.4",
                      "from": "sntp@0.2.4"
                    }
                  }
                },
                "aws-sign2": {
                  "version": "0.5.0",
                  "from": "aws-sign2@0.5.0"
                }
              }
            },
            "cssom": {
              "version": "0.2.5",
              "from": "cssom@0.2.5"
            },
            "cssstyle": {
              "version": "0.2.9",
              "from": "cssstyle@0.2.9",
              "dependencies": {
                "cssom": {
                  "version": "0.3.0",
                  "from": "cssom@0.3.0"
                }
              }
            },
            "contextify": {
              "version": "0.1.6",
              "from": "contextify@0.1.6",
              "dependencies": {
                "bindings": {
                  "version": "1.1.1",
                  "from": "bindings@1.1.1"
                }
              }
            }
          }
        }
      }
    },
    "mrcolor": {
      "version": "0.0.1",
      "from": "http://registry.npmjs.org/mrcolor/-/mrcolor-0.0.1.tgz",
      "resolved": "http://registry.npmjs.org/mrcolor/-/mrcolor-0.0.1.tgz",
      "dependencies": {
        "color-convert": {
          "version": "0.2.1",
          "from": "http://registry.npmjs.org/color-convert/-/color-convert-0.2.1.tgz",
          "resolved": "http://registry.npmjs.org/color-convert/-/color-convert-0.2.1.tgz"
        }
      }
    },
    "knights-templar": {
      "version": "0.2.2",
      "from": "http://registry.npmjs.org/knights-templar/-/knights-templar-0.2.2.tgz",
      "resolved": "http://registry.npmjs.org/knights-templar/-/knights-templar-0.2.2.tgz"
    },
    "ejs": {
      "version": "0.8.5",
      "from": "ejs@0.8.5",
      "resolved": "http://registry.npmjs.org/ejs/-/ejs-0.8.5.tgz"
    },
    "ejs": {
      "version": "0.8.5",
      "from": "ejs@~0.8.5"
    },
    "dagre-d3": {
<<<<<<< HEAD
      "version": "0.1.5",
      "from": "dagre-d3@0.1.5",
=======
      "version": "0.0.10-pre",
      "from": "dagre-d3@git://github.com/nickholub/dagre-d3.git#18c67830917e907bf4e143cc07dbe24c50da8fd5",
      "resolved": "git://github.com/nickholub/dagre-d3.git#18c67830917e907bf4e143cc07dbe24c50da8fd5",
>>>>>>> fbdb55a7
      "dependencies": {
          "cp-data": {
              "version": "1.1.3",
              "from": "cp-data@1.1.3"
          },
          "dagre": {
              "version": "0.4.5",
              "from": "dagre@0.4.5"
          },
          "graphlib": {
              "version": "0.7.4",
              "from": "graphlib@0.7.4"
          }
      }
    }
  }
}<|MERGE_RESOLUTION|>--- conflicted
+++ resolved
@@ -194,401 +194,343 @@
     },
     "browserify": {
       "version": "2.36.1",
-      "from": "http://registry.npmjs.org/browserify/-/browserify-2.36.1.tgz",
-      "resolved": "http://registry.npmjs.org/browserify/-/browserify-2.36.1.tgz",
+      "from": "browserify@~2.36.1",
       "dependencies": {
         "module-deps": {
           "version": "1.1.0",
-          "from": "http://registry.npmjs.org/module-deps/-/module-deps-1.1.0.tgz",
-          "resolved": "http://registry.npmjs.org/module-deps/-/module-deps-1.1.0.tgz",
+          "from": "module-deps@~1.1.0",
+          "dependencies": {
+            "resolve": {
+              "version": "0.6.1",
+              "from": "resolve@~0.6.0"
+            },
+            "detective": {
+              "version": "2.1.2",
+              "from": "detective@~2.1.2",
+              "dependencies": {
+                "esprima": {
+                  "version": "1.0.2",
+                  "from": "esprima@1.0.2"
+                },
+                "escodegen": {
+                  "version": "0.0.15",
+                  "from": "escodegen@0.0.15",
+                  "dependencies": {
+                    "source-map": {
+                      "version": "0.1.31",
+                      "from": "source-map@>= 0.1.2",
+                      "dependencies": {
+                        "amdefine": {
+                          "version": "0.1.0",
+                          "from": "amdefine@>=0.0.4"
+                        }
+                      }
+                    }
+                  }
+                }
+              }
+            },
+            "minimist": {
+              "version": "0.0.5",
+              "from": "minimist@~0.0.1"
+            }
+          }
+        },
+        "browser-pack": {
+          "version": "1.1.0",
+          "from": "browser-pack@~1.1.0",
+          "dependencies": {
+            "combine-source-map": {
+              "version": "0.3.0",
+              "from": "combine-source-map@~0.3.0",
+              "dependencies": {
+                "inline-source-map": {
+                  "version": "0.3.0",
+                  "from": "inline-source-map@~0.3.0"
+                },
+                "convert-source-map": {
+                  "version": "0.3.3",
+                  "from": "convert-source-map@~0.3.0"
+                },
+                "source-map": {
+                  "version": "0.1.31",
+                  "from": "source-map@~0.1.31",
+                  "dependencies": {
+                    "amdefine": {
+                      "version": "0.1.0",
+                      "from": "amdefine@>=0.0.4"
+                    }
+                  }
+                }
+              }
+            }
+          }
+        },
+        "deps-sort": {
+          "version": "0.1.1",
+          "from": "deps-sort@~0.1.1",
+          "dependencies": {
+            "minimist": {
+              "version": "0.0.5",
+              "from": "minimist@~0.0.1"
+            }
+          }
+        },
+        "shell-quote": {
+          "version": "0.0.1",
+          "from": "shell-quote@~0.0.1"
+        },
+        "through": {
+          "version": "2.3.4",
+          "from": "through@~2.3.4"
+        },
+        "duplexer": {
+          "version": "0.1.1",
+          "from": "duplexer@~0.1.1"
+        },
+        "stream-combiner": {
+          "version": "0.0.4",
+          "from": "stream-combiner@~0.0.2"
+        },
+        "concat-stream": {
+          "version": "1.0.1",
+          "from": "concat-stream@~1.0.0",
+          "dependencies": {
+            "bops": {
+              "version": "0.0.6",
+              "from": "bops@0.0.6",
+              "dependencies": {
+                "base64-js": {
+                  "version": "0.0.2",
+                  "from": "base64-js@0.0.2"
+                },
+                "to-utf8": {
+                  "version": "0.0.1",
+                  "from": "to-utf8@0.0.1"
+                }
+              }
+            }
+          }
+        },
+        "insert-module-globals": {
+          "version": "1.3.1",
+          "from": "insert-module-globals@~1.3.0",
+          "dependencies": {
+            "commondir": {
+              "version": "0.0.1",
+              "from": "commondir@~0.0.1"
+            },
+            "lexical-scope": {
+              "version": "0.0.15",
+              "from": "lexical-scope@~0.0.5",
+              "dependencies": {
+                "astw": {
+                  "version": "0.0.0",
+                  "from": "astw@~0.0.0",
+                  "dependencies": {
+                    "esprima": {
+                      "version": "1.0.2",
+                      "from": "esprima@1.0.2"
+                    }
+                  }
+                }
+              }
+            },
+            "process": {
+              "version": "0.5.2",
+              "from": "process@~0.5.1"
+            },
+            "through": {
+              "version": "2.2.7",
+              "from": "through@~2.2.0"
+            },
+            "duplexer": {
+              "version": "0.0.4",
+              "from": "duplexer@~0.0.3"
+            },
+            "JSONStream": {
+              "version": "0.4.4",
+              "from": "JSONStream@~0.4.3",
+              "dependencies": {
+                "jsonparse": {
+                  "version": "0.0.5",
+                  "from": "jsonparse@0.0.5"
+                }
+              }
+            }
+          }
+        },
+        "syntax-error": {
+          "version": "0.0.1",
+          "from": "syntax-error@~0.0.0",
+          "dependencies": {
+            "esprima": {
+              "version": "0.9.9",
+              "from": "esprima@~0.9.9"
+            }
+          }
+        },
+        "browser-resolve": {
+          "version": "1.2.2",
+          "from": "browser-resolve@~1.2.0",
           "dependencies": {
             "resolve": {
               "version": "0.6.1",
               "from": "resolve@0.6.1"
-            },
-            "detective": {
-              "version": "2.1.2",
-              "from": "http://registry.npmjs.org/detective/-/detective-2.1.2.tgz",
-              "resolved": "http://registry.npmjs.org/detective/-/detective-2.1.2.tgz",
-              "dependencies": {
-                "esprima": {
-                  "version": "1.0.2",
-                  "from": "esprima@1.0.2"
-                },
-                "escodegen": {
-                  "version": "0.0.15",
-                  "from": "escodegen@0.0.15",
+            }
+          }
+        },
+        "browser-builtins": {
+          "version": "2.0.5",
+          "from": "browser-builtins@2.0.5",
+          "dependencies": {
+            "punycode": {
+              "version": "1.2.3",
+              "from": "punycode@1.2.x"
+            },
+            "console-browserify": {
+              "version": "1.0.3",
+              "from": "console-browserify@~1.0.1"
+            },
+            "vm-browserify": {
+              "version": "0.0.4",
+              "from": "vm-browserify@0.0.x",
+              "dependencies": {
+                "indexof": {
+                  "version": "0.0.1",
+                  "from": "indexof@0.0.1"
+                }
+              }
+            },
+            "crypto-browserify": {
+              "version": "1.0.9",
+              "from": "crypto-browserify@1.0.x"
+            },
+            "http-browserify": {
+              "version": "0.1.14",
+              "from": "http-browserify@0.1.x",
+              "dependencies": {
+                "Base64": {
+                  "version": "0.1.4",
+                  "from": "Base64@~0.1.2"
+                }
+              }
+            },
+            "buffer-browserify": {
+              "version": "0.2.2",
+              "from": "buffer-browserify@0.2.x",
+              "dependencies": {
+                "base64-js": {
+                  "version": "0.0.2",
+                  "from": "base64-js@0.0.2"
+                }
+              }
+            },
+            "zlib-browserify": {
+              "version": "0.0.3",
+              "from": "zlib-browserify@0.0.x",
+              "dependencies": {
+                "tape": {
+                  "version": "0.2.2",
+                  "from": "tape@~0.2.2",
+                  "dependencies": {
+                    "jsonify": {
+                      "version": "0.0.0",
+                      "from": "jsonify@~0.0.0"
+                    },
+                    "deep-equal": {
+                      "version": "0.0.0",
+                      "from": "deep-equal@~0.0.0"
+                    },
+                    "defined": {
+                      "version": "0.0.0",
+                      "from": "defined@~0.0.0"
+                    }
+                  }
+                }
+              }
+            },
+            "constants-browserify": {
+              "version": "0.0.1",
+              "from": "constants-browserify@0.0.x"
+            },
+            "os-browserify": {
+              "version": "0.1.1",
+              "from": "os-browserify@0.1.x"
+            }
+          }
+        },
+        "inherits": {
+          "version": "1.0.0",
+          "from": "inherits@~1.0.0"
+        },
+        "optimist": {
+          "version": "0.5.2",
+          "from": "optimist@~0.5.1",
+          "dependencies": {
+            "wordwrap": {
+              "version": "0.0.2",
+              "from": "wordwrap@~0.0.2"
+            }
+          }
+        },
+        "JSONStream": {
+          "version": "0.6.4",
+          "from": "JSONStream@~0.6.4",
+          "dependencies": {
+            "jsonparse": {
+              "version": "0.0.5",
+              "from": "jsonparse@0.0.5"
+            },
+            "through": {
+              "version": "2.2.7",
+              "from": "through@~2.2.7"
+            }
+          }
+        },
+        "umd": {
+          "version": "1.3.1",
+          "from": "umd@~1.3.0",
+          "dependencies": {
+            "rfile": {
+              "version": "1.0.0",
+              "from": "rfile@~1.0.0",
+              "dependencies": {
+                "callsite": {
+                  "version": "1.0.0",
+                  "from": "callsite@~1.0.0"
+                },
+                "resolve": {
+                  "version": "0.3.1",
+                  "from": "resolve@~0.3.0"
+                }
+              }
+            },
+            "ruglify": {
+              "version": "1.0.0",
+              "from": "ruglify@~1.0.0",
+              "dependencies": {
+                "uglify-js": {
+                  "version": "2.2.5",
+                  "from": "uglify-js@~2.2",
                   "dependencies": {
                     "source-map": {
                       "version": "0.1.31",
-                      "from": "http://registry.npmjs.org/source-map/-/source-map-0.1.31.tgz",
-                      "resolved": "http://registry.npmjs.org/source-map/-/source-map-0.1.31.tgz",
+                      "from": "source-map@~0.1.7",
                       "dependencies": {
                         "amdefine": {
                           "version": "0.1.0",
-                          "from": "http://registry.npmjs.org/amdefine/-/amdefine-0.1.0.tgz",
-                          "resolved": "http://registry.npmjs.org/amdefine/-/amdefine-0.1.0.tgz"
-                        }
-                      }
-                    }
-                  }
-                }
-              }
-            },
-            "minimist": {
-              "version": "0.0.5",
-              "from": "http://registry.npmjs.org/minimist/-/minimist-0.0.5.tgz",
-              "resolved": "http://registry.npmjs.org/minimist/-/minimist-0.0.5.tgz"
-            }
-          }
-        },
-        "browser-pack": {
-          "version": "1.1.0",
-          "from": "http://registry.npmjs.org/browser-pack/-/browser-pack-1.1.0.tgz",
-          "resolved": "http://registry.npmjs.org/browser-pack/-/browser-pack-1.1.0.tgz",
-          "dependencies": {
-            "combine-source-map": {
-              "version": "0.3.0",
-              "from": "http://registry.npmjs.org/combine-source-map/-/combine-source-map-0.3.0.tgz",
-              "resolved": "http://registry.npmjs.org/combine-source-map/-/combine-source-map-0.3.0.tgz",
-              "dependencies": {
-                "inline-source-map": {
-                  "version": "0.3.0",
-                  "from": "http://registry.npmjs.org/inline-source-map/-/inline-source-map-0.3.0.tgz",
-                  "resolved": "http://registry.npmjs.org/inline-source-map/-/inline-source-map-0.3.0.tgz"
-                },
-                "convert-source-map": {
-                  "version": "0.3.3",
-                  "from": "http://registry.npmjs.org/convert-source-map/-/convert-source-map-0.3.3.tgz",
-                  "resolved": "http://registry.npmjs.org/convert-source-map/-/convert-source-map-0.3.3.tgz"
-                },
-                "source-map": {
-                  "version": "0.1.31",
-                  "from": "http://registry.npmjs.org/source-map/-/source-map-0.1.31.tgz",
-                  "resolved": "http://registry.npmjs.org/source-map/-/source-map-0.1.31.tgz",
-                  "dependencies": {
-                    "amdefine": {
-                      "version": "0.1.0",
-                      "from": "http://registry.npmjs.org/amdefine/-/amdefine-0.1.0.tgz",
-                      "resolved": "http://registry.npmjs.org/amdefine/-/amdefine-0.1.0.tgz"
-                    }
-                  }
-                }
-              }
-            }
-          }
-        },
-        "deps-sort": {
-          "version": "0.1.1",
-          "from": "http://registry.npmjs.org/deps-sort/-/deps-sort-0.1.1.tgz",
-          "resolved": "http://registry.npmjs.org/deps-sort/-/deps-sort-0.1.1.tgz",
-          "dependencies": {
-            "minimist": {
-              "version": "0.0.5",
-              "from": "http://registry.npmjs.org/minimist/-/minimist-0.0.5.tgz",
-              "resolved": "http://registry.npmjs.org/minimist/-/minimist-0.0.5.tgz"
-            }
-          }
-        },
-        "shell-quote": {
-          "version": "0.0.1",
-          "from": "http://registry.npmjs.org/shell-quote/-/shell-quote-0.0.1.tgz",
-          "resolved": "http://registry.npmjs.org/shell-quote/-/shell-quote-0.0.1.tgz"
-        },
-        "through": {
-          "version": "2.3.4",
-          "from": "http://registry.npmjs.org/through/-/through-2.3.4.tgz",
-          "resolved": "http://registry.npmjs.org/through/-/through-2.3.4.tgz"
-        },
-        "duplexer": {
-          "version": "0.1.1",
-          "from": "http://registry.npmjs.org/duplexer/-/duplexer-0.1.1.tgz",
-          "resolved": "http://registry.npmjs.org/duplexer/-/duplexer-0.1.1.tgz"
-        },
-        "stream-combiner": {
-          "version": "0.0.4",
-          "from": "http://registry.npmjs.org/stream-combiner/-/stream-combiner-0.0.4.tgz",
-          "resolved": "http://registry.npmjs.org/stream-combiner/-/stream-combiner-0.0.4.tgz"
-        },
-        "concat-stream": {
-          "version": "1.0.1",
-          "from": "http://registry.npmjs.org/concat-stream/-/concat-stream-1.0.1.tgz",
-          "resolved": "http://registry.npmjs.org/concat-stream/-/concat-stream-1.0.1.tgz",
-          "dependencies": {
-            "bops": {
-              "version": "0.0.6",
-              "from": "bops@0.0.6",
-              "dependencies": {
-                "base64-js": {
-                  "version": "0.0.2",
-                  "from": "base64-js@0.0.2"
-                },
-                "to-utf8": {
-                  "version": "0.0.1",
-                  "from": "to-utf8@0.0.1"
-                }
-              }
-            }
-          }
-        },
-        "insert-module-globals": {
-          "version": "1.3.1",
-          "from": "http://registry.npmjs.org/insert-module-globals/-/insert-module-globals-1.3.1.tgz",
-          "resolved": "http://registry.npmjs.org/insert-module-globals/-/insert-module-globals-1.3.1.tgz",
-          "dependencies": {
-            "commondir": {
-              "version": "0.0.1",
-              "from": "http://registry.npmjs.org/commondir/-/commondir-0.0.1.tgz",
-              "resolved": "http://registry.npmjs.org/commondir/-/commondir-0.0.1.tgz"
-            },
-            "lexical-scope": {
-              "version": "0.0.15",
-              "from": "http://registry.npmjs.org/lexical-scope/-/lexical-scope-0.0.15.tgz",
-              "resolved": "http://registry.npmjs.org/lexical-scope/-/lexical-scope-0.0.15.tgz",
-              "dependencies": {
-                "astw": {
-                  "version": "0.0.0",
-                  "from": "http://registry.npmjs.org/astw/-/astw-0.0.0.tgz",
-                  "resolved": "http://registry.npmjs.org/astw/-/astw-0.0.0.tgz",
-                  "dependencies": {
-                    "esprima": {
-                      "version": "1.0.2",
-                      "from": "esprima@1.0.2"
-                    }
-                  }
-                }
-              }
-            },
-            "process": {
-              "version": "0.5.2",
-              "from": "http://registry.npmjs.org/process/-/process-0.5.2.tgz",
-              "resolved": "http://registry.npmjs.org/process/-/process-0.5.2.tgz"
-            },
-            "through": {
-              "version": "2.2.7",
-              "from": "http://registry.npmjs.org/through/-/through-2.2.7.tgz",
-              "resolved": "http://registry.npmjs.org/through/-/through-2.2.7.tgz"
-            },
-            "duplexer": {
-              "version": "0.0.4",
-              "from": "http://registry.npmjs.org/duplexer/-/duplexer-0.0.4.tgz",
-              "resolved": "http://registry.npmjs.org/duplexer/-/duplexer-0.0.4.tgz"
-            },
-            "JSONStream": {
-              "version": "0.4.4",
-              "from": "http://registry.npmjs.org/JSONStream/-/JSONStream-0.4.4.tgz",
-              "resolved": "http://registry.npmjs.org/JSONStream/-/JSONStream-0.4.4.tgz",
-              "dependencies": {
-                "jsonparse": {
-                  "version": "0.0.5",
-                  "from": "jsonparse@0.0.5"
-                }
-              }
-            }
-          }
-        },
-        "syntax-error": {
-          "version": "0.0.1",
-          "from": "http://registry.npmjs.org/syntax-error/-/syntax-error-0.0.1.tgz",
-          "resolved": "http://registry.npmjs.org/syntax-error/-/syntax-error-0.0.1.tgz",
-          "dependencies": {
-            "esprima": {
-              "version": "0.9.9",
-              "from": "http://registry.npmjs.org/esprima/-/esprima-0.9.9.tgz",
-              "resolved": "http://registry.npmjs.org/esprima/-/esprima-0.9.9.tgz"
-            }
-          }
-        },
-        "browser-resolve": {
-          "version": "1.2.2",
-          "from": "http://registry.npmjs.org/browser-resolve/-/browser-resolve-1.2.2.tgz",
-          "resolved": "http://registry.npmjs.org/browser-resolve/-/browser-resolve-1.2.2.tgz",
-          "dependencies": {
-            "resolve": {
-              "version": "0.6.1",
-              "from": "resolve@0.6.1"
-            }
-          }
-        },
-        "browser-builtins": {
-          "version": "2.0.5",
-          "from": "browser-builtins@2.0.5",
-          "dependencies": {
-            "punycode": {
-              "version": "1.2.3",
-              "from": "http://registry.npmjs.org/punycode/-/punycode-1.2.3.tgz",
-              "resolved": "http://registry.npmjs.org/punycode/-/punycode-1.2.3.tgz"
-            },
-            "console-browserify": {
-              "version": "1.0.3",
-              "from": "http://registry.npmjs.org/console-browserify/-/console-browserify-1.0.3.tgz",
-              "resolved": "http://registry.npmjs.org/console-browserify/-/console-browserify-1.0.3.tgz"
-            },
-            "vm-browserify": {
-              "version": "0.0.4",
-              "from": "http://registry.npmjs.org/vm-browserify/-/vm-browserify-0.0.4.tgz",
-              "resolved": "http://registry.npmjs.org/vm-browserify/-/vm-browserify-0.0.4.tgz",
-              "dependencies": {
-                "indexof": {
-                  "version": "0.0.1",
-                  "from": "indexof@0.0.1"
-                }
-              }
-            },
-            "crypto-browserify": {
-              "version": "1.0.9",
-              "from": "http://registry.npmjs.org/crypto-browserify/-/crypto-browserify-1.0.9.tgz",
-              "resolved": "http://registry.npmjs.org/crypto-browserify/-/crypto-browserify-1.0.9.tgz"
-            },
-            "http-browserify": {
-              "version": "0.1.14",
-              "from": "http://registry.npmjs.org/http-browserify/-/http-browserify-0.1.14.tgz",
-              "resolved": "http://registry.npmjs.org/http-browserify/-/http-browserify-0.1.14.tgz",
-              "dependencies": {
-                "Base64": {
-                  "version": "0.1.4",
-                  "from": "http://registry.npmjs.org/Base64/-/Base64-0.1.4.tgz",
-                  "resolved": "http://registry.npmjs.org/Base64/-/Base64-0.1.4.tgz"
-                }
-              }
-            },
-            "buffer-browserify": {
-              "version": "0.2.2",
-              "from": "http://registry.npmjs.org/buffer-browserify/-/buffer-browserify-0.2.2.tgz",
-              "resolved": "http://registry.npmjs.org/buffer-browserify/-/buffer-browserify-0.2.2.tgz",
-              "dependencies": {
-                "base64-js": {
-                  "version": "0.0.2",
-                  "from": "base64-js@0.0.2"
-                }
-              }
-            },
-            "zlib-browserify": {
-              "version": "0.0.3",
-              "from": "http://registry.npmjs.org/zlib-browserify/-/zlib-browserify-0.0.3.tgz",
-              "resolved": "http://registry.npmjs.org/zlib-browserify/-/zlib-browserify-0.0.3.tgz",
-              "dependencies": {
-                "tape": {
-                  "version": "0.2.2",
-                  "from": "http://registry.npmjs.org/tape/-/tape-0.2.2.tgz",
-                  "resolved": "http://registry.npmjs.org/tape/-/tape-0.2.2.tgz",
-                  "dependencies": {
-                    "jsonify": {
-                      "version": "0.0.0",
-                      "from": "http://registry.npmjs.org/jsonify/-/jsonify-0.0.0.tgz",
-                      "resolved": "http://registry.npmjs.org/jsonify/-/jsonify-0.0.0.tgz"
-                    },
-                    "deep-equal": {
-                      "version": "0.0.0",
-                      "from": "http://registry.npmjs.org/deep-equal/-/deep-equal-0.0.0.tgz",
-                      "resolved": "http://registry.npmjs.org/deep-equal/-/deep-equal-0.0.0.tgz"
-                    },
-                    "defined": {
-                      "version": "0.0.0",
-                      "from": "http://registry.npmjs.org/defined/-/defined-0.0.0.tgz",
-                      "resolved": "http://registry.npmjs.org/defined/-/defined-0.0.0.tgz"
-                    }
-                  }
-                }
-              }
-            },
-            "constants-browserify": {
-              "version": "0.0.1",
-              "from": "http://registry.npmjs.org/constants-browserify/-/constants-browserify-0.0.1.tgz",
-              "resolved": "http://registry.npmjs.org/constants-browserify/-/constants-browserify-0.0.1.tgz"
-            },
-            "os-browserify": {
-              "version": "0.1.1",
-              "from": "http://registry.npmjs.org/os-browserify/-/os-browserify-0.1.1.tgz",
-              "resolved": "http://registry.npmjs.org/os-browserify/-/os-browserify-0.1.1.tgz"
-            }
-          }
-        },
-        "inherits": {
-          "version": "1.0.0",
-          "from": "http://registry.npmjs.org/inherits/-/inherits-1.0.0.tgz",
-          "resolved": "http://registry.npmjs.org/inherits/-/inherits-1.0.0.tgz"
-        },
-        "optimist": {
-          "version": "0.5.2",
-          "from": "http://registry.npmjs.org/optimist/-/optimist-0.5.2.tgz",
-          "resolved": "http://registry.npmjs.org/optimist/-/optimist-0.5.2.tgz",
-          "dependencies": {
-            "wordwrap": {
-              "version": "0.0.2",
-              "from": "http://registry.npmjs.org/wordwrap/-/wordwrap-0.0.2.tgz",
-              "resolved": "http://registry.npmjs.org/wordwrap/-/wordwrap-0.0.2.tgz"
-            }
-          }
-        },
-        "JSONStream": {
-          "version": "0.6.4",
-          "from": "http://registry.npmjs.org/JSONStream/-/JSONStream-0.6.4.tgz",
-          "resolved": "http://registry.npmjs.org/JSONStream/-/JSONStream-0.6.4.tgz",
-          "dependencies": {
-            "jsonparse": {
-              "version": "0.0.5",
-              "from": "jsonparse@0.0.5"
-            },
-            "through": {
-              "version": "2.2.7",
-              "from": "http://registry.npmjs.org/through/-/through-2.2.7.tgz",
-              "resolved": "http://registry.npmjs.org/through/-/through-2.2.7.tgz"
-            }
-          }
-        },
-        "umd": {
-          "version": "1.3.1",
-          "from": "http://registry.npmjs.org/umd/-/umd-1.3.1.tgz",
-          "resolved": "http://registry.npmjs.org/umd/-/umd-1.3.1.tgz",
-          "dependencies": {
-            "rfile": {
-              "version": "1.0.0",
-              "from": "http://registry.npmjs.org/rfile/-/rfile-1.0.0.tgz",
-              "resolved": "http://registry.npmjs.org/rfile/-/rfile-1.0.0.tgz",
-              "dependencies": {
-                "callsite": {
-                  "version": "1.0.0",
-                  "from": "http://registry.npmjs.org/callsite/-/callsite-1.0.0.tgz",
-                  "resolved": "http://registry.npmjs.org/callsite/-/callsite-1.0.0.tgz"
-                },
-                "resolve": {
-                  "version": "0.3.1",
-                  "from": "http://registry.npmjs.org/resolve/-/resolve-0.3.1.tgz",
-                  "resolved": "http://registry.npmjs.org/resolve/-/resolve-0.3.1.tgz"
-                }
-              }
-            },
-            "ruglify": {
-              "version": "1.0.0",
-              "from": "http://registry.npmjs.org/ruglify/-/ruglify-1.0.0.tgz",
-              "resolved": "http://registry.npmjs.org/ruglify/-/ruglify-1.0.0.tgz",
-              "dependencies": {
-                "uglify-js": {
-                  "version": "2.2.5",
-                  "from": "uglify-js@2.2.5",
-                  "dependencies": {
-                    "source-map": {
-                      "version": "0.1.31",
-                      "from": "http://registry.npmjs.org/source-map/-/source-map-0.1.31.tgz",
-                      "resolved": "http://registry.npmjs.org/source-map/-/source-map-0.1.31.tgz",
-                      "dependencies": {
-                        "amdefine": {
-                          "version": "0.1.0",
-                          "from": "http://registry.npmjs.org/amdefine/-/amdefine-0.1.0.tgz",
-                          "resolved": "http://registry.npmjs.org/amdefine/-/amdefine-0.1.0.tgz"
+                          "from": "amdefine@>=0.0.4"
                         }
                       }
                     },
                     "optimist": {
                       "version": "0.3.7",
-                      "from": "http://registry.npmjs.org/optimist/-/optimist-0.3.7.tgz",
-                      "resolved": "http://registry.npmjs.org/optimist/-/optimist-0.3.7.tgz",
+                      "from": "optimist@~0.3.5",
                       "dependencies": {
                         "wordwrap": {
                           "version": "0.0.2",
-                          "from": "http://registry.npmjs.org/wordwrap/-/wordwrap-0.0.2.tgz",
-                          "resolved": "http://registry.npmjs.org/wordwrap/-/wordwrap-0.0.2.tgz"
+                          "from": "wordwrap@~0.0.2"
                         }
                       }
                     }
@@ -598,45 +540,36 @@
             },
             "uglify-js": {
               "version": "2.4.12",
-              "from": "http://registry.npmjs.org/uglify-js/-/uglify-js-2.4.12.tgz",
-              "resolved": "http://registry.npmjs.org/uglify-js/-/uglify-js-2.4.12.tgz",
+              "from": "uglify-js@~2.4.0",
               "dependencies": {
                 "async": {
                   "version": "0.2.10",
-                  "from": "http://registry.npmjs.org/async/-/async-0.2.10.tgz",
-                  "resolved": "http://registry.npmjs.org/async/-/async-0.2.10.tgz"
+                  "from": "async@~0.2.6"
                 },
                 "source-map": {
                   "version": "0.1.31",
-<<<<<<< HEAD
                   "from": "source-map@>= 0.1.2",
-=======
-                  "from": "http://registry.npmjs.org/source-map/-/source-map-0.1.31.tgz",
-                  "resolved": "http://registry.npmjs.org/source-map/-/source-map-0.1.31.tgz",
->>>>>>> fbdb55a7
                   "dependencies": {
                     "amdefine": {
                       "version": "0.1.0",
-                      "from": "http://registry.npmjs.org/amdefine/-/amdefine-0.1.0.tgz",
-                      "resolved": "http://registry.npmjs.org/amdefine/-/amdefine-0.1.0.tgz"
+                      "from": "amdefine@>=0.0.4"
                     }
                   }
                 },
                 "optimist": {
                   "version": "0.3.7",
-                  "from": "http://registry.npmjs.org/optimist/-/optimist-0.3.7.tgz",
-                  "resolved": "http://registry.npmjs.org/optimist/-/optimist-0.3.7.tgz",
+                  "from": "optimist@~0.3.5",
                   "dependencies": {
                     "wordwrap": {
                       "version": "0.0.2",
-                      "from": "http://registry.npmjs.org/wordwrap/-/wordwrap-0.0.2.tgz",
-                      "resolved": "http://registry.npmjs.org/wordwrap/-/wordwrap-0.0.2.tgz"
+                      "from": "wordwrap@~0.0.2"
                     }
                   }
                 },
                 "uglify-to-browserify": {
                   "version": "1.0.2",
-                  "from": "uglify-to-browserify@~1.0.0"
+                  "from": "uglify-to-browserify@~1.0.0",
+                  "resolved": "http://registry.npmjs.org/uglify-to-browserify/-/uglify-to-browserify-1.0.2.tgz"
                 }
               }
             }
@@ -644,35 +577,29 @@
         },
         "parents": {
           "version": "0.0.2",
-          "from": "http://registry.npmjs.org/parents/-/parents-0.0.2.tgz",
-          "resolved": "http://registry.npmjs.org/parents/-/parents-0.0.2.tgz"
+          "from": "parents@~0.0.1"
         },
         "deep-equal": {
           "version": "0.1.2",
-          "from": "http://registry.npmjs.org/deep-equal/-/deep-equal-0.1.2.tgz",
-          "resolved": "http://registry.npmjs.org/deep-equal/-/deep-equal-0.1.2.tgz"
+          "from": "deep-equal@~0.1.0"
         }
       }
     },
     "ktbr": {
       "version": "0.1.0",
-      "from": "http://registry.npmjs.org/ktbr/-/ktbr-0.1.0.tgz",
-      "resolved": "http://registry.npmjs.org/ktbr/-/ktbr-0.1.0.tgz",
+      "from": "ktbr@~0.1.0",
       "dependencies": {
         "through": {
           "version": "2.2.7",
-          "from": "through@~2.2.0",
-          "resolved": "http://registry.npmjs.org/through/-/through-2.2.7.tgz"
+          "from": "through@~2.2.0"
         },
         "falafel": {
           "version": "0.1.6",
-          "from": "http://registry.npmjs.org/falafel/-/falafel-0.1.6.tgz",
-          "resolved": "http://registry.npmjs.org/falafel/-/falafel-0.1.6.tgz",
+          "from": "falafel@~0.1.6",
           "dependencies": {
             "esprima": {
               "version": "1.0.4",
-              "from": "http://registry.npmjs.org/esprima/-/esprima-1.0.4.tgz",
-              "resolved": "http://registry.npmjs.org/esprima/-/esprima-1.0.4.tgz"
+              "from": "esprima@~1.0.2"
             }
           }
         },
@@ -682,23 +609,19 @@
           "dependencies": {
             "esprima": {
               "version": "1.0.4",
-              "from": "http://registry.npmjs.org/esprima/-/esprima-1.0.4.tgz",
-              "resolved": "http://registry.npmjs.org/esprima/-/esprima-1.0.4.tgz"
+              "from": "esprima@~1.0.2"
             },
             "estraverse": {
               "version": "0.0.4",
-              "from": "http://registry.npmjs.org/estraverse/-/estraverse-0.0.4.tgz",
-              "resolved": "http://registry.npmjs.org/estraverse/-/estraverse-0.0.4.tgz"
+              "from": "estraverse@~0.0.4"
             },
             "source-map": {
               "version": "0.1.31",
-              "from": "http://registry.npmjs.org/source-map/-/source-map-0.1.31.tgz",
-              "resolved": "http://registry.npmjs.org/source-map/-/source-map-0.1.31.tgz",
+              "from": "source-map@>= 0.1.2",
               "dependencies": {
                 "amdefine": {
                   "version": "0.1.0",
-                  "from": "http://registry.npmjs.org/amdefine/-/amdefine-0.1.0.tgz",
-                  "resolved": "http://registry.npmjs.org/amdefine/-/amdefine-0.1.0.tgz"
+                  "from": "amdefine@>=0.0.4"
                 }
               }
             }
@@ -706,8 +629,7 @@
         },
         "underscore": {
           "version": "1.4.4",
-          "from": "http://registry.npmjs.org/underscore/-/underscore-1.4.4.tgz",
-          "resolved": "http://registry.npmjs.org/underscore/-/underscore-1.4.4.tgz"
+          "from": "underscore@~1.4.4"
         }
       }
     },
@@ -717,25 +639,21 @@
       "dependencies": {
         "source-map": {
           "version": "0.1.31",
-          "from": "http://registry.npmjs.org/source-map/-/source-map-0.1.31.tgz",
-          "resolved": "http://registry.npmjs.org/source-map/-/source-map-0.1.31.tgz",
+          "from": "source-map@~0.1.7",
           "dependencies": {
             "amdefine": {
               "version": "0.1.0",
-              "from": "http://registry.npmjs.org/amdefine/-/amdefine-0.1.0.tgz",
-              "resolved": "http://registry.npmjs.org/amdefine/-/amdefine-0.1.0.tgz"
+              "from": "amdefine@>=0.0.4"
             }
           }
         },
         "optimist": {
           "version": "0.3.7",
-          "from": "http://registry.npmjs.org/optimist/-/optimist-0.3.7.tgz",
-          "resolved": "http://registry.npmjs.org/optimist/-/optimist-0.3.7.tgz",
+          "from": "optimist@~0.3.5",
           "dependencies": {
             "wordwrap": {
               "version": "0.0.2",
-              "from": "http://registry.npmjs.org/wordwrap/-/wordwrap-0.0.2.tgz",
-              "resolved": "http://registry.npmjs.org/wordwrap/-/wordwrap-0.0.2.tgz"
+              "from": "wordwrap@~0.0.2"
             }
           }
         }
@@ -747,8 +665,7 @@
       "dependencies": {
         "ycssmin": {
           "version": "1.0.1",
-          "from": "http://registry.npmjs.org/ycssmin/-/ycssmin-1.0.1.tgz",
-          "resolved": "http://registry.npmjs.org/ycssmin/-/ycssmin-1.0.1.tgz"
+          "from": "ycssmin@>=1.0.1"
         }
       }
     },
@@ -762,18 +679,15 @@
     },
     "underscore": {
       "version": "1.5.2",
-      "from": "http://registry.npmjs.org/underscore/-/underscore-1.5.2.tgz",
-      "resolved": "http://registry.npmjs.org/underscore/-/underscore-1.5.2.tgz"
+      "from": "underscore@~1.5.2"
     },
     "backbone": {
       "version": "1.1.0",
-      "from": "http://registry.npmjs.org/backbone/-/backbone-1.1.0.tgz",
-      "resolved": "http://registry.npmjs.org/backbone/-/backbone-1.1.0.tgz"
+      "from": "backbone@~1.1.0"
     },
     "jsbn": {
       "version": "0.0.0",
-      "from": "http://registry.npmjs.org/jsbn/-/jsbn-0.0.0.tgz",
-      "resolved": "http://registry.npmjs.org/jsbn/-/jsbn-0.0.0.tgz"
+      "from": "jsbn@~0.0.0"
     },
     "big-rational": {
       "version": "0.9.3",
@@ -795,53 +709,54 @@
           "dependencies": {
             "htmlparser": {
               "version": "1.7.7",
-              "from": "htmlparser@1.7.7"
+              "from": "htmlparser@1.x"
             },
             "nwmatcher": {
               "version": "1.3.1",
-              "from": "nwmatcher@1.3.1"
+              "from": "nwmatcher@~1.3.1"
             },
             "request": {
               "version": "2.33.0",
-              "from": "request@2.33.0",
+              "from": "request@2.x",
               "dependencies": {
                 "qs": {
                   "version": "0.6.6",
-                  "from": "qs@0.6.6"
+                  "from": "qs@~0.6.0"
                 },
                 "json-stringify-safe": {
                   "version": "5.0.0",
-                  "from": "json-stringify-safe@5.0.0"
+                  "from": "json-stringify-safe@~5.0.0"
                 },
                 "forever-agent": {
                   "version": "0.5.2",
-                  "from": "forever-agent@~0.5.0"
+                  "from": "forever-agent@~0.5.0",
+                  "resolved": "http://registry.npmjs.org/forever-agent/-/forever-agent-0.5.2.tgz"
                 },
                 "node-uuid": {
                   "version": "1.4.1",
-                  "from": "node-uuid@1.4.1"
+                  "from": "node-uuid@~1.4.0"
                 },
                 "mime": {
                   "version": "1.2.11",
-                  "from": "mime@1.2.11"
+                  "from": "mime@~1.2.9"
                 },
                 "tough-cookie": {
                   "version": "0.12.1",
-                  "from": "tough-cookie@0.12.1",
+                  "from": "tough-cookie@>=0.12.0",
                   "dependencies": {
                     "punycode": {
                       "version": "1.2.3",
-                      "from": "punycode@1.2.3"
+                      "from": "punycode@>=0.2.0"
                     }
                   }
                 },
                 "form-data": {
                   "version": "0.1.2",
-                  "from": "form-data@0.1.2",
+                  "from": "form-data@~0.1.0",
                   "dependencies": {
                     "combined-stream": {
                       "version": "0.0.4",
-                      "from": "combined-stream@0.0.4",
+                      "from": "combined-stream@~0.0.4",
                       "dependencies": {
                         "delayed-stream": {
                           "version": "0.0.5",
@@ -851,17 +766,17 @@
                     },
                     "async": {
                       "version": "0.2.10",
-                      "from": "async@0.2.10"
+                      "from": "async@~0.2.9"
                     }
                   }
                 },
                 "tunnel-agent": {
                   "version": "0.3.0",
-                  "from": "tunnel-agent@0.3.0"
+                  "from": "tunnel-agent@~0.3.0"
                 },
                 "http-signature": {
                   "version": "0.10.0",
-                  "from": "http-signature@0.10.0",
+                  "from": "http-signature@~0.10.0",
                   "dependencies": {
                     "assert-plus": {
                       "version": "0.1.2",
@@ -879,57 +794,57 @@
                 },
                 "oauth-sign": {
                   "version": "0.3.0",
-                  "from": "oauth-sign@0.3.0"
+                  "from": "oauth-sign@~0.3.0"
                 },
                 "hawk": {
                   "version": "1.0.0",
-                  "from": "hawk@1.0.0",
+                  "from": "hawk@~1.0.0",
                   "dependencies": {
                     "hoek": {
                       "version": "0.9.1",
-                      "from": "hoek@0.9.1"
+                      "from": "hoek@0.9.x"
                     },
                     "boom": {
                       "version": "0.4.2",
-                      "from": "boom@0.4.2"
+                      "from": "boom@0.4.x"
                     },
                     "cryptiles": {
                       "version": "0.2.2",
-                      "from": "cryptiles@0.2.2"
+                      "from": "cryptiles@0.2.x"
                     },
                     "sntp": {
                       "version": "0.2.4",
-                      "from": "sntp@0.2.4"
+                      "from": "sntp@0.2.x"
                     }
                   }
                 },
                 "aws-sign2": {
                   "version": "0.5.0",
-                  "from": "aws-sign2@0.5.0"
+                  "from": "aws-sign2@~0.5.0"
                 }
               }
             },
             "cssom": {
               "version": "0.2.5",
-              "from": "cssom@0.2.5"
+              "from": "cssom@~0.2.5"
             },
             "cssstyle": {
               "version": "0.2.9",
-              "from": "cssstyle@0.2.9",
+              "from": "cssstyle@~0.2.3",
               "dependencies": {
                 "cssom": {
                   "version": "0.3.0",
-                  "from": "cssom@0.3.0"
+                  "from": "cssom@0.3.x"
                 }
               }
             },
             "contextify": {
               "version": "0.1.6",
-              "from": "contextify@0.1.6",
+              "from": "contextify@~0.1.5",
               "dependencies": {
                 "bindings": {
                   "version": "1.1.1",
-                  "from": "bindings@1.1.1"
+                  "from": "bindings@*"
                 }
               }
             }
@@ -939,39 +854,25 @@
     },
     "mrcolor": {
       "version": "0.0.1",
-      "from": "http://registry.npmjs.org/mrcolor/-/mrcolor-0.0.1.tgz",
-      "resolved": "http://registry.npmjs.org/mrcolor/-/mrcolor-0.0.1.tgz",
+      "from": "mrcolor@~0.0.1",
       "dependencies": {
         "color-convert": {
           "version": "0.2.1",
-          "from": "http://registry.npmjs.org/color-convert/-/color-convert-0.2.1.tgz",
-          "resolved": "http://registry.npmjs.org/color-convert/-/color-convert-0.2.1.tgz"
+          "from": "color-convert@0.2.x"
         }
       }
     },
     "knights-templar": {
       "version": "0.2.2",
-      "from": "http://registry.npmjs.org/knights-templar/-/knights-templar-0.2.2.tgz",
-      "resolved": "http://registry.npmjs.org/knights-templar/-/knights-templar-0.2.2.tgz"
-    },
-    "ejs": {
-      "version": "0.8.5",
-      "from": "ejs@0.8.5",
-      "resolved": "http://registry.npmjs.org/ejs/-/ejs-0.8.5.tgz"
+      "from": "knights-templar@~0.2.2"
     },
     "ejs": {
       "version": "0.8.5",
       "from": "ejs@~0.8.5"
     },
     "dagre-d3": {
-<<<<<<< HEAD
       "version": "0.1.5",
       "from": "dagre-d3@0.1.5",
-=======
-      "version": "0.0.10-pre",
-      "from": "dagre-d3@git://github.com/nickholub/dagre-d3.git#18c67830917e907bf4e143cc07dbe24c50da8fd5",
-      "resolved": "git://github.com/nickholub/dagre-d3.git#18c67830917e907bf4e143cc07dbe24c50da8fd5",
->>>>>>> fbdb55a7
       "dependencies": {
           "cp-data": {
               "version": "1.1.3",
