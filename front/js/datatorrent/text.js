--- conflicted
+++ resolved
@@ -75,10 +75,7 @@
         if (!agent.percentUsedLicenseMB) {
             return 'Memory usage loading or unknown.';
         }
-<<<<<<< HEAD
         return 'You are using ' + formatters.byteFormatter(agent.usedLicensedMB, 'mb') + ' of ' + formatters.byteFormatter(agent.totalLicensedMB, 'mb') + ' licensed memory.';
-=======
-        return 'You are using ' + percent + '% of your licensed memory.';
     },
     'kill_ctnr_sent_title'       :  'Kill Container Signal Sent',
     'kill_ctnr_sent_text'        :  'The signal to kill this container has been sent. It may take a few moments for the container to terminate.',
@@ -89,7 +86,6 @@
             message += 'Server response: ' + reason;
         }
         return message;
->>>>>>> 3491fb42
     }
 
 };
