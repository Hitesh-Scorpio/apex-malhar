/*
 *  Copyright (c) 2012-2013 Malhar, Inc.
 *  All Rights Reserved.
 */
package com.datatorrent.lib.util;

import java.io.IOException;
import java.util.HashMap;

import org.codehaus.jackson.map.ObjectMapper;

import com.datatorrent.lib.util.PubSubMessage.PubSubMessageType;

/**
 * <p>PubSubMessageCodec class.</p>
 *
 * @param <T>
 * @since 0.3.5
 */
public class PubSubMessageCodec<T>
{

  private final ObjectMapper mapper;

  public PubSubMessageCodec(ObjectMapper mapper) {
    this.mapper = mapper;
  }

  public String formatMessage(PubSubMessage<T> pubSubMessage) throws IOException {
    HashMap<String, Object> map = new HashMap<String, Object>();
    map.put(PubSubMessage.TYPE_KEY, pubSubMessage.getType().getIdentifier());
    map.put(PubSubMessage.TOPIC_KEY, pubSubMessage.getTopic());
    T data = pubSubMessage.getData();
    if (data != null) {
      map.put(PubSubMessage.DATA_KEY, data);
    }

    return mapper.writeValueAsString(map);
  }

  /**
   *
   * @param message
<<<<<<< HEAD
   * @return A PubSubMessage.
=======
   * @return a {@link PubSubMessage} message.
>>>>>>> a1eaa225
   * @throws IOException
   */
  @SuppressWarnings({"unchecked"})
  public PubSubMessage<T> parseMessage(String message) throws IOException {
    HashMap<String, Object> map = mapper.readValue(message, HashMap.class);
    PubSubMessage<T> pubSubMessage = new PubSubMessage<T>();
    pubSubMessage.setType(PubSubMessageType.getPubSubMessageType((String)map.get(PubSubMessage.TYPE_KEY)));
    pubSubMessage.setTopic((String)map.get(PubSubMessage.TOPIC_KEY));
    pubSubMessage.setData((T)map.get(PubSubMessage.DATA_KEY));
    return pubSubMessage;
  }
}<|MERGE_RESOLUTION|>--- conflicted
+++ resolved
@@ -41,11 +41,7 @@
   /**
    *
    * @param message
-<<<<<<< HEAD
-   * @return A PubSubMessage.
-=======
    * @return a {@link PubSubMessage} message.
->>>>>>> a1eaa225
    * @throws IOException
    */
   @SuppressWarnings({"unchecked"})
