/*
 * Copyright (c) 2015 DataTorrent, Inc. ALL Rights Reserved.
 *
 * Licensed under the Apache License, Version 2.0 (the "License");
 * you may not use this file except in compliance with the License.
 * You may obtain a copy of the License at
 *
 * http://www.apache.org/licenses/LICENSE-2.0
 *
 * Unless required by applicable law or agreed to in writing, software
 * distributed under the License is distributed on an "AS IS" BASIS,
 * WITHOUT WARRANTIES OR CONDITIONS OF ANY KIND, either express or implied.
 * See the License for the specific language governing permissions and
 * limitations under the License.
 */
package com.datatorrent.lib.bucket;

 /**
  * <p>
  * A {@link AbstractBucketManager} implementation.
  * </p>
  *
  * @since 2.1.0
  */
public class BucketManagerImpl<T extends Bucketable> extends AbstractBucketManager<T>
{

  @Override
  protected Bucket<T> createBucket(long bucketKey)
  {
    return new Bucket<T>(bucketKey);
  }

  @Override
  public long getBucketKeyFor(T event)
  {
    return Math.abs(event.getEventKey().hashCode()) / noOfBuckets;
  }

  /*
   * This method has been deprecated.Use clone instead.
   */
  @Deprecated
  @Override
  public BucketManagerImpl<T> clone() throws CloneNotSupportedException
  {
<<<<<<< HEAD
    @SuppressWarnings("unchecked")
    BucketManagerImpl<T> clone = (BucketManagerImpl<T>)super.clone();
    clone.setBucketStore(clone.getBucketStore().clone());
    return clone;
  }


  @SuppressWarnings("ClassMayBeInterface")
  private static class Lock
  {
  }

  @Override
  public boolean equals(Object o)
  {
    if (this == o) {
      return true;
    }
    if (!(o instanceof BucketManagerImpl)) {
      return false;
    }

    @SuppressWarnings("unchecked")
    BucketManagerImpl<T> that = (BucketManagerImpl<T>) o;

    if (committedWindow != that.committedWindow) {
      return false;
    }
    if (maxNoOfBucketsInMemory != that.maxNoOfBucketsInMemory) {
      return false;
    }
    if (millisPreventingBucketEviction != that.millisPreventingBucketEviction) {
      return false;
    }
    if (noOfBuckets != that.noOfBuckets) {
      return false;
    }
    if (noOfBucketsInMemory != that.noOfBucketsInMemory) {
      return false;
    }
    if (writeEventKeysOnly != that.writeEventKeysOnly) {
      return false;
    }
    if (!bucketStore.equals(that.bucketStore)) {
      return false;
    }
    return dirtyBuckets.equals(that.dirtyBuckets);

  }

  @Override
  public int hashCode()
  {
    int result = noOfBuckets;
    result = 31 * result + noOfBucketsInMemory;
    result = 31 * result + maxNoOfBucketsInMemory;
    result = 31 * result + (int) (millisPreventingBucketEviction ^ (millisPreventingBucketEviction >>> 32));
    result = 31 * result + (writeEventKeysOnly ? 1 : 0);
    result = 31 * result + (bucketStore.hashCode());
    result = 31 * result + (dirtyBuckets.hashCode());
    result = 31 * result + (int) (committedWindow ^ (committedWindow >>> 32));
    return result;
=======
    return null;
>>>>>>> 694e00dc
  }

}<|MERGE_RESOLUTION|>--- conflicted
+++ resolved
@@ -42,74 +42,9 @@
    */
   @Deprecated
   @Override
-  public BucketManagerImpl<T> clone() throws CloneNotSupportedException
+  public BucketManagerImpl<T> cloneWithProperties()
   {
-<<<<<<< HEAD
-    @SuppressWarnings("unchecked")
-    BucketManagerImpl<T> clone = (BucketManagerImpl<T>)super.clone();
-    clone.setBucketStore(clone.getBucketStore().clone());
-    return clone;
-  }
-
-
-  @SuppressWarnings("ClassMayBeInterface")
-  private static class Lock
-  {
-  }
-
-  @Override
-  public boolean equals(Object o)
-  {
-    if (this == o) {
-      return true;
-    }
-    if (!(o instanceof BucketManagerImpl)) {
-      return false;
-    }
-
-    @SuppressWarnings("unchecked")
-    BucketManagerImpl<T> that = (BucketManagerImpl<T>) o;
-
-    if (committedWindow != that.committedWindow) {
-      return false;
-    }
-    if (maxNoOfBucketsInMemory != that.maxNoOfBucketsInMemory) {
-      return false;
-    }
-    if (millisPreventingBucketEviction != that.millisPreventingBucketEviction) {
-      return false;
-    }
-    if (noOfBuckets != that.noOfBuckets) {
-      return false;
-    }
-    if (noOfBucketsInMemory != that.noOfBucketsInMemory) {
-      return false;
-    }
-    if (writeEventKeysOnly != that.writeEventKeysOnly) {
-      return false;
-    }
-    if (!bucketStore.equals(that.bucketStore)) {
-      return false;
-    }
-    return dirtyBuckets.equals(that.dirtyBuckets);
-
-  }
-
-  @Override
-  public int hashCode()
-  {
-    int result = noOfBuckets;
-    result = 31 * result + noOfBucketsInMemory;
-    result = 31 * result + maxNoOfBucketsInMemory;
-    result = 31 * result + (int) (millisPreventingBucketEviction ^ (millisPreventingBucketEviction >>> 32));
-    result = 31 * result + (writeEventKeysOnly ? 1 : 0);
-    result = 31 * result + (bucketStore.hashCode());
-    result = 31 * result + (dirtyBuckets.hashCode());
-    result = 31 * result + (int) (committedWindow ^ (committedWindow >>> 32));
-    return result;
-=======
     return null;
->>>>>>> 694e00dc
   }
 
 }